--- conflicted
+++ resolved
@@ -617,85 +617,6 @@
     }
 }
 
-<<<<<<< HEAD
-void scumMonster(creature *monst) {
-    char buf[500];
-    if (monst->bookkeepingFlags & MB_CAPTIVE) {
-        monsterName(buf, monst, false);
-        upperCase(buf);
-        printf("\n        %s (captive)", buf);
-        if (monst->machineHome > 0) {
-            printf(" (vault %i)", monst->machineHome);
-        }
-    } else if (monst->creatureState == MONSTER_ALLY) {
-        monsterName(buf, monst, false);
-        upperCase(buf);
-        printf("\n        %s (allied)", buf);
-        if (monst->machineHome) {
-            printf(" (vault %i)", monst->machineHome);
-        }
-    }
-}
-
-void scum(uint64_t startingSeed, short numberOfSeedsToScan, short scanThroughDepth) {
-    uint64_t theSeed;
-    char path[BROGUE_FILENAME_MAX];
-    item *theItem;
-    creature *monst;
-    char buf[500];
-
-    rogue.nextGame = NG_NOTHING;
-
-    getAvailableFilePath(path, LAST_GAME_NAME, GAME_SUFFIX);
-    strcat(path, GAME_SUFFIX);
-
-    printf("Brogue seed catalog, seeds %llu to %llu, through depth %i.\n\n\
-To play one of these seeds, press control-N from the title screen \
-and enter the seed number. Knowing which items will appear on \
-the first %i depths will, of course, make the game significantly easier.",
-            (unsigned long long)startingSeed,
-            (unsigned long long)(startingSeed + numberOfSeedsToScan - 1),
-            scanThroughDepth, scanThroughDepth);
-
-    for (theSeed = startingSeed; theSeed < startingSeed + numberOfSeedsToScan; theSeed++) {
-        printf("\n\nSeed %li:", theSeed);
-        fprintf(stderr, "Scanning seed %li...\n", theSeed);
-        rogue.nextGamePath[0] = '\0';
-        randomNumbersGenerated = 0;
-
-        rogue.playbackMode = false;
-        rogue.playbackFastForward = false;
-        rogue.playbackBetweenTurns = false;
-
-        strcpy(currentFilePath, path);
-        initializeRogue(theSeed);
-        rogue.playbackOmniscience = true;
-        for (rogue.depthLevel = 1; rogue.depthLevel <= scanThroughDepth; rogue.depthLevel++) {
-            startLevel(rogue.depthLevel == 1 ? 1 : rogue.depthLevel - 1, 1); // descending into level n
-            printf("\n    Depth %i:", rogue.depthLevel);
-            for (theItem = floorItems->nextItem; theItem != NULL; theItem = theItem->nextItem) {
-                itemName(theItem, buf, true, true, NULL);
-                upperCase(buf);
-                printf("\n        %s", buf);
-                if (pmap[theItem->xLoc][theItem->yLoc].machineNumber > 0) {
-                    printf(" (vault %i)", pmap[theItem->xLoc][theItem->yLoc].machineNumber);
-                }
-            }
-            for (monst = monsters->nextCreature; monst != NULL; monst = monst->nextCreature) {
-                scumMonster(monst);
-            }
-            for (monst = dormantMonsters->nextCreature; monst != NULL; monst = monst->nextCreature) {
-                scumMonster(monst);
-            }
-        }
-        freeEverything();
-        remove(currentFilePath); // Don't add a spurious LastGame file to the brogue folder.
-    }
-    printf("\n");
-}
-
-=======
->>>>>>> e2b689fd
 // This is the basic program loop.
 // When the program launches, or when a game ends, you end up here.
 // If the player has already said what he wants to do next
